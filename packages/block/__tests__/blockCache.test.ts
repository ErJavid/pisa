--- conflicted
+++ resolved
@@ -567,72 +567,4 @@
     it("head throws if setHead never called", async () => {
         expect(() => bc.head).to.throw(ApplicationError);
     });
-<<<<<<< HEAD
-=======
-});
-
-describe("getConfirmations", () => {
-    const maxDepth = 100;
-
-    let db: any;
-    let blockStore: BlockItemStore<IBlockStub & TransactionHashes>;
-
-    let bc: BlockCache<IBlockStub & TransactionHashes>;
-
-    let resolveBatch: (value?: any) => void;
-    beforeEach(async () => {
-        db = LevelUp(
-            EncodingDown<string, DbObject>(MemDown(), { valueEncoding: "json" })
-        );
-        blockStore = new BlockItemStore<IBlockStub & TransactionHashes>(db, defaultSerialiser, logger);
-        await blockStore.start();
-
-        bc = new BlockCache<IBlockStub & TransactionHashes>(maxDepth, blockStore);
-
-        // Create a batch that will be closed in the afterEach block, as the BlockCache assumes the batch is already open
-        blockStore.withBatch(
-            () =>
-                new Promise(resolve => {
-                    resolveBatch = resolve;
-                })
-        );
-    });
-
-    afterEach(async () => {
-        resolveBatch();
-        await Promise.resolve();
-
-        await blockStore.stop();
-    });
-
-    it("correctly computes the number of confirmations for a transaction", async () => {
-        const blocks = generateBlocks(7, 0, "main"); // must be less blocks than maxDepth
-        for (const block of blocks) {
-            await bc.addBlock(block);
-        }
-        const headBlock = blocks[blocks.length - 1];
-        expect(getConfirmations(bc, headBlock.hash, blocks[0].transactionHashes[0])).to.equal(blocks.length);
-        expect(getConfirmations(bc, headBlock.hash, blocks[1].transactionHashes[0])).to.equal(blocks.length - 1);
-    });
-
-    it("correctly returns 0 confirmations if transaction is not known", async () => {
-        const blocks = generateBlocks(128, 0, "main");
-        for (const block of blocks) {
-            await bc.addBlock(block);
-        }
-
-        const headBlock = blocks[blocks.length - 1];
-        expect(getConfirmations(bc, headBlock.hash, "nonExistingTxHash")).to.equal(0);
-    });
-
-    it("throws ArgumentError if no block with the given hash is in the BlockCache", async () => {
-        const blocks = generateBlocks(128, 0, "main");
-        for (const block of blocks) {
-            await bc.addBlock(block);
-        }
-
-        const headBlock = blocks[blocks.length - 1];
-        expect(() => getConfirmations(bc, "nonExistingBlockHash", headBlock.transactionHashes[0])).to.throw(ApplicationError);
-    });
->>>>>>> baea8f75
 });