--- conflicted
+++ resolved
@@ -73,18 +73,13 @@
         }
     });
 
-<<<<<<< HEAD
     fnIt<MappedStateReducer<any,any,any,any>>(m => m.getInitialState, "computes initial state", () => {
-        const msr = new MappedStateReducer(() => [], () => new NullReducer(), new TestAnchorStateReducer(10));
-=======
-    it("getInitialState computes initial state", () => {
         const msr = new MappedStateReducer<TestAnchorState, {}, IBlockStub, { id: string }>(
             () => [],
             () => new NullReducer(),
             o => o.id,
             new TestAnchorStateReducer(10)
         );
->>>>>>> 01700941
 
         const initialState = msr.getInitialState(blocks[1]);
         expect(initialState.someNumber).to.equal(10 + blocks[1].number);
@@ -109,18 +104,13 @@
         expect(initialState.items).to.deep.equal(expectedMap);
     });
 
-<<<<<<< HEAD
     fnIt<MappedStateReducer<any,any,any,any>>(m => m.reduce, "computes reduces state", () => {
-        const msr = new MappedStateReducer(() => [], () => new NullReducer(), new TestAnchorStateReducer(10));
-=======
-    it("reduce computes reduces state", () => {
         const msr = new MappedStateReducer<TestAnchorState, {}, IBlockStub, { id: string }>(
             () => [],
             () => new NullReducer(),
             o => o.id,
             new TestAnchorStateReducer(10)
         );
->>>>>>> 01700941
 
         const initialState = msr.getInitialState(blocks[1]);
         const reducedState = msr.reduce(initialState, blocks[2]);
