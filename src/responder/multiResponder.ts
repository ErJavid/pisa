--- conflicted
+++ resolved
@@ -17,7 +17,8 @@
 export class MultiResponder {
     private readonly zStore: ResponderStore;
     private readonly lockManager = new LockManager();
-    public static readonly PisaGasAllowance = 400000;
+    // it appears that sometimes pisa requires a lot of gas to function - resetting data shards creates contracts... => millions of gas
+    public static readonly PisaGasAllowance = 2000000;
 
     /**
      * The current queue of pending transaction being handled by this responder
@@ -88,24 +89,9 @@
                     );
                 }
 
-<<<<<<< HEAD
                 const idealGas = await this.gasEstimator.estimate(endBlock);
                 const request = new GasQueueItemRequest(txIdentifier, idealGas, responseId, startBlock);
                 logger.info(request, `Enqueueing request for ${responseId}.`);
-=======
-                // form a queue item request
-                const txIdentifier = new PisaTransactionIdentifier(
-                    this.chainId,
-                    appointment.encodeForResponse(),
-                    this.pisaContractAddress,
-                    new BigNumber(0),
-                    // it appears that sometimes pisa requires a lot of gas to function - resetting data shards creates contracts... => millions of gas
-                    new BigNumber(appointment.gasLimit + 2000000)
-                );
-                const idealGas = await this.gasEstimator.estimate(appointment);
-                const request = new GasQueueItemRequest(txIdentifier, idealGas, appointment, blockObserved);
-                logger.info(request, `Enqueueing request for ${appointment.id}.`);
->>>>>>> 2d8226b6
 
                 // add the queue item to the queue, since the queue is ordered this may mean
                 // that we need to replace some transactions on the network. Find those and
