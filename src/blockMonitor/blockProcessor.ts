--- conflicted
+++ resolved
@@ -2,26 +2,26 @@
 import { StartStopService, ApplicationError } from "../dataEntities";
 import { ReadOnlyBlockCache, BlockCache } from "./blockCache";
 import { IBlockStub } from "../dataEntities";
-import { Block, Transactions } from "../dataEntities/block";
+import { Block, TransactionHashes } from "../dataEntities/block";
 
 type BlockFactory<T> = (provider: ethers.providers.Provider) => (blockNumberOrHash: number | string) => Promise<T>;
 
-export const blockStubAndTxFactory = (provider: ethers.providers.Provider) => async (
+export const blockStubAndTxHashFactory = (provider: ethers.providers.Provider) => async (
     blockNumberOrHash: string | number
-): Promise<IBlockStub & Transactions> => {
+): Promise<IBlockStub & TransactionHashes> => {
     const block = await provider.getBlock(blockNumberOrHash);
     return {
         hash: block.hash,
         number: block.number,
         parentHash: block.parentHash,
-        transactions: block.transactions
+        transactionHashes: block.transactions
     };
 };
 
 export const blockFactory = (provider: ethers.providers.Provider) => async (
     blockNumberOrHash: string | number
 ): Promise<Block> => {
-    const block = await provider.getBlock(blockNumberOrHash);
+    const block = await provider.getBlock(blockNumberOrHash, true);
 
     // We could filter out the logs that we are not interesting in order to save space
     // (e.g.: only keep the logs from the DataRegistry).
@@ -33,7 +33,8 @@
         hash: block.hash,
         number: block.number,
         parentHash: block.parentHash,
-        transactions: block.transactions,
+        transactions: (block.transactions as any) as ethers.providers.TransactionResponse[],
+        transactionHashes: ((block.transactions as any) as ethers.providers.TransactionResponse[]).map(t => t.hash!),
         logs
     };
 };
@@ -149,11 +150,7 @@
     // It is called for each new block received, but also at startup (during startInternal).
     private async processBlockNumber(blockNumber: number) {
         try {
-<<<<<<< HEAD
-            const observedBlock = await this.provider.getBlock(blockNumber, true);
-=======
             const observedBlock = await this.getBlock(blockNumber);
->>>>>>> 9e6f4761
 
             this.lastBlockHashReceived = observedBlock.hash;
 
@@ -162,11 +159,7 @@
             // fetch ancestors until one is found that can be added
             let curBlock = observedBlock;
             while (!this.blockCache.canAddBlock(curBlock)) {
-<<<<<<< HEAD
-                curBlock = await this.provider.getBlock(curBlock.parentHash, true);
-=======
                 curBlock = await this.getBlock(curBlock.parentHash);
->>>>>>> 9e6f4761
                 blocksToAdd.push(curBlock);
             }
             blocksToAdd.reverse(); // add blocks from the oldest
