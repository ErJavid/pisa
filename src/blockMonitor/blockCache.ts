import { ethers } from "ethers";
import { ApplicationError, ArgumentError } from "../dataEntities";
import { IBlockStub, BlockStubChain } from "./blockStub";

/**
 * This interface represents the read-only view of a BlockCache.
 */
export interface ReadOnlyBlockCache {
    readonly maxDepth: number;
    readonly maxHeight: number;
    readonly minHeight: number;
    canAddBlock(block: ethers.providers.Block): boolean;
    getBlockStub(blockHash: string): IBlockStub | null;
    hasBlock(blockHash: string): boolean;
    getConfirmations(headBlockHash: string, txHash: string): number;
<<<<<<< HEAD
    getTransactions(blockHash: string): ethers.providers.TransactionResponse[] | null;
=======
    findAncestor(initialBlockHash: string, predicate: (block: IBlockStub) => boolean): IBlockStub | null;
    getOldestAncestorInCache(blockHash: string): IBlockStub;
>>>>>>> 9a9475df
}

/**
 * Utility class to store and query info on full blocks up to a given maximum depth `maxDepth`, compared to the current
 * maximum height ever seen.
 * It prunes all the blocks at depth bigger than `maxDepth`, or with height smaller than the first block that was added.
 * It does not allow to add blocks without adding their parent first, except if they are at depth `maxDepth`.
 *
 * The following invariants are guaranteed:
 * 1) Adding a block after the parent was added will never throw an exception.
 * 2) No block at depth more than `maxDepth` is still found in the structure.
 * 3) No block is retained if its height is smaller than the first block ever added.
 * 4) All blocks added are never pruned if their depth is less then `maxDepth`.
 * 5) No block can be added before their parent, unless their height is equal to the height of the first added block, or
 *    their depth is `maxDepth`.
 *
 * Note that in order to guarantee the invariant (1), `addBlock` can be safely called even for blocks that will not
 * actually be added (for example because they are already too deep); in that case, it will return `false`.
 **/
export class BlockCache implements ReadOnlyBlockCache {
    private blockStubsByHash: Map<string, IBlockStub> = new Map();

    // set of tx hashes per block hash, for fast lookup
    private txHashesByBlockHash: Map<string, Set<string>> = new Map();
    private txsByBlockHash: Map<string, Set<ethers.providers.TransactionResponse>> = new Map();

    // store block hashes at a specific height (there could be more than one at some height because of forks)
    private blockHashesByHeight: Map<number, Set<string>> = new Map();

    // Next height to be pruned; the cache will not store a block with height strictly smaller than pruneHeight
    private pruneHeight: number;

    // True before the first block ever is added
    private isEmpty = true;

    // Height of the highest known block
    private mMaxHeight = 0;
    public get maxHeight() {
        return this.mMaxHeight;
    }

    /**
     * Returns the minimum height of blocks that can currently be stored.
     *
     * Once at least a block has been added, the minimum height is always guaranteed to be the maximum of:
     * - the height h of the first block ever added, and
     * - the height of a block at depth `maxDepth` from the highest added block.
     **/
    public get minHeight() {
        return Math.max(this.pruneHeight, this.maxHeight - this.maxDepth);
    }

    /**
     * Constructs a block cache that stores blocks up to a maximum depth `maxDepth`.
     * @param maxDepth
     */
    constructor(public readonly maxDepth: number) {}

    // Removes all info related to a block in blockStubsByHash and txHashesByBlockHash
    private removeBlock(blockHash: string) {
        const block = this.blockStubsByHash.get(blockHash);
        if (!block) {
            // This would signal a bug
            throw new ApplicationError(`Block with hash ${blockHash} not found, but it was expected.`);
        }

        this.blockStubsByHash.delete(blockHash);

        // Remove stored set of transactions for this block
        this.txHashesByBlockHash.delete(blockHash);
        this.txsByBlockHash.delete(blockHash);
    }

    // Remove all the blocks that are deeper than maxDepth, and all connected information.
    private prune() {
        while (this.pruneHeight < this.minHeight) {
            for (const hash of this.blockHashesByHeight.get(this.pruneHeight) || []) {
                this.removeBlock(hash);
            }
            this.blockHashesByHeight.delete(this.pruneHeight);

            this.pruneHeight++;
        }
    }

    /**
     * Returns true it `block` can be added to the cache, that is if either:
     *   - it is the first block ever seen, or
     *   - its parent is already in the cache, or
     *   - it is at depth least `this.maxDepth`.
     * @param block
     */
    public canAddBlock(block: ethers.providers.Block): boolean {
        return this.isEmpty || this.hasBlock(block.parentHash) || block.number <= this.minHeight;
    }

    /**
     * `canAddBlock` might return true for blocks that should actually not be added.
     * Here we check that the block is not actually already added, and it is not below a height
     * that would be pruned immediately.
     */
    private shouldAddBlock(block: ethers.providers.Block) {
        if (this.blockStubsByHash.has(block.hash)) {
            // block already in memory
            return false;
        }

        if (block.number < this.minHeight) {
            // block too deep
            return false;
        }
        return true;
    }

    /**
     * Adds `block`to the cache.
     * @param block
     * @returns `true` if the block was added, `false` if the block was not added (because too deep or already in cache).
     * @throws `ApplicationError` if the block cannot be added because its parent is not in cache.
     */
    public addBlock(block: ethers.providers.Block): boolean {
        // If the block's parent is above the minimum visible height, it needs to be added first
        if (!this.canAddBlock(block)) {
            throw new ApplicationError("Tried to add a block before its parent block.");
        }

        if (this.isEmpty) {
            // First block added, store its height, so blocks before this point will not be stored.
            this.pruneHeight = block.number;
            this.isEmpty = false;
        } else if (!this.shouldAddBlock(block)) {
            // We do not actually need to add the block
            return false;
        }

        // Update data structures

        // Save block stub
        const newBlockStub = { hash: block.hash, number: block.number, parentHash: block.parentHash };
        this.blockStubsByHash.set(block.hash, newBlockStub);

        // TODO:174: this is a hack
        // Add set of transactions for this block hash
        const transactionResponses = (block.transactions as any) as ethers.providers.TransactionResponse[];
        if (transactionResponses && transactionResponses[0] && typeof transactionResponses[0] !== "string") {
            // we have full transactions
            this.txHashesByBlockHash.set(block.hash, new Set(transactionResponses.map(t => t.hash!)));
            this.txsByBlockHash.set(block.hash, new Set(transactionResponses));
        } else this.txHashesByBlockHash.set(block.hash, new Set(block.transactions));

        // Index block by its height
        const hashesByHeight = this.blockHashesByHeight.get(block.number);
        if (hashesByHeight === undefined) {
            this.blockHashesByHeight.set(block.number, new Set([block.hash]));
        } else {
            hashesByHeight.add(block.hash);
        }

        // If the maximum block height increased, we might have to prune some old info
        if (this.mMaxHeight < block.number) {
            this.mMaxHeight = block.number;
            this.prune();
        }

        return true;
    }

    /**
     * Returns the `IBlockStub` for the block with hash `blockHash`, or `null` if the block is not in cache.
     * @param blockHash
     */
    public getBlockStub(blockHash: string): IBlockStub | null {
        return this.blockStubsByHash.get(blockHash) || null;
    }

    /**
     * Returns true if the block with hash `blockHash` is currently in cache.
     **/
    public hasBlock(blockHash: string): boolean {
        return this.blockStubsByHash.has(blockHash);
    }

    /**
     * Iterator over all the blocks in the ancestry of the block with hash `initialBlockHash` (inclusive).
     * @param initialBlockHash
     */
    private *ancestry(initialBlockHash: string): IterableIterator<IBlockStub> {
        let curBlock = this.getBlockStub(initialBlockHash);
        while (curBlock !== null) {
            yield curBlock;
            curBlock = this.getBlockStub(curBlock.parentHash);
        }
    }

    /**
     * Finds and returns the nearest ancestor that satisfies `predicate`.
     * Returns `null` if no such ancestor is found.
     */
    public findAncestor(initialBlockHash: string, predicate: (block: IBlockStub) => boolean): IBlockStub | null {
        for (const block of this.ancestry(initialBlockHash)) {
            if (predicate(block)) {
                return block;
            }
        }
        return null;
    }

    /**
     * Returns the IBlockStub of the oldest ancestor of `blockStub` that is stored in the blockCache.
     * @throws ArgumentError if `blockHash` is not in the blockCache.
     * @param blockHash
     */
    public getOldestAncestorInCache(blockHash: string): IBlockStub {
        if (!this.hasBlock(blockHash)) {
            throw new ArgumentError(`The block with hash ${blockHash} is not in cache`);
        }

        // Find the deepest ancestor that is in cache
        const result = this.findAncestor(blockHash, block => !this.hasBlock(block.parentHash));

        if (!result) {
            // This can never happen, since blockHash already satisfies the predicate in findAncestor
            throw new ApplicationError("An error occurred while searching for the oldest ancestor in cache.");
        }

        return result;
    }

    /**
     * Returns number of confirmations using `headBlockHash` as tip of the blockchain, looking for `txHash` among the ancestor blocks;
     * return 0 if no ancestor containing the transaction is found.
     * Note: This will return 0 for transactions already at depth bigger than `this.maxDepth` when this function is called.
     */
    public getConfirmations(headBlockHash: string, txHash: string): number {
        let depth = 1;
        for (const block of this.ancestry(headBlockHash)) {
            const txsInCurBlock = this.txHashesByBlockHash.get(block.hash);
            if (txsInCurBlock && txsInCurBlock.has(txHash)) {
                return depth;
            }
            depth++;
        }

        // Not found
        return 0;
    }

    // TODO:174:remove
    public getTransactions(blockHash: string) {
        const transactions = this.txsByBlockHash.get(blockHash);
        return transactions ? Array.from(transactions.values()) : null;
    }
}<|MERGE_RESOLUTION|>--- conflicted
+++ resolved
@@ -13,12 +13,9 @@
     getBlockStub(blockHash: string): IBlockStub | null;
     hasBlock(blockHash: string): boolean;
     getConfirmations(headBlockHash: string, txHash: string): number;
-<<<<<<< HEAD
     getTransactions(blockHash: string): ethers.providers.TransactionResponse[] | null;
-=======
     findAncestor(initialBlockHash: string, predicate: (block: IBlockStub) => boolean): IBlockStub | null;
     getOldestAncestorInCache(blockHash: string): IBlockStub;
->>>>>>> 9a9475df
 }
 
 /**
