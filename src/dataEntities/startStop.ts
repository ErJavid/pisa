<<<<<<< HEAD
import { Logger } from "winston";
import { ApplicationError, ConfigurationError } from "./errors";
import { createNamedLogger } from "../logger";
=======
import { ConfigurationError } from "./errors";
import { createNamedLogger, Logger } from "../logger";
>>>>>>> 6c376ee7
import { EventEmitter } from "events";

/**
 * A service that requires starting and stopping.
 * Whoever constructs this service must start it before using it.
 * Whoever constructs this service must stop it after using it.
 */
export abstract class StartStopService extends EventEmitter {
    /**
     * Emitted when the service is started
     */
    public static readonly STARTED_EVENT = "started";

    /**
     * Emitted when the service is stopped
     */
    public static readonly STOPPED_EVENT = "stopped";

    /**
     * Each service has its own Logger instance
     */
    protected logger: Logger;

    /**
     * A service that requires starting and stopping.
     * Whoever constructs this service must start it before using it.
     * Whoever constructs this service must stop it after using it.
     *
     * @param name The name of the service. It must contain lowercase letters, numbers and hyphens ("-").;
     */

    protected callsLog : string[] = [];
    protected constructor(protected readonly name: string) {
        super();

        let instance = this;

        function detailsOfNotStartedError (instance: any, prop : string) :string {
            let message : string = `Attempt was: ${instance.constructor.name}.${prop}`;
            message += `\nstart states are: .mStarted: ${instance.mStarted}, called internally: ${instance.suppressNotStartedError>1 ? instance.suppressNotStartedError : !!instance.suppressNotStartedError}`
            message += (instance.callsLog.length>1) ?
                `\nPrevious call chain on instance was: ${instance.callsLog.join('; ')}`
                : `\nNo previous calls on this instance` ;
            if (instance.callsLog.indexOf('start') ===-1)
                message += `\n!! Cannot find any previous call to start !!`;
            if (instance.callsLog.indexOf('stop') >-1)
                message += `\n!! Found call to stop, previous to this call !!`;
            return message;
        };

        /**
        * protected methods are:
        * construct (= constructor) ; startInternal; stopInternal; start; stop
        * They, and their internals, can use public methods without start having yet been called.
        */
        function asProtectedMethod (target: any, prop: string, receiver: any) {
            return function (...args: any[]) {
                instance.suppressNotStartedError++;
                // Remove this - it's not an error, it's just to show that the flag incremented case is reachable
                // if (instance.suppressNotStartedError >=1)
                //     throw new Error (`supppressor was incremented in getting ${prop} \n. Previous calls: ${instance.callsLog.join('; ')}`)
                // This could better be a warn, for debugging.
                if (instance.suppressNotStartedError >=2)
                    throw new Error (`Multiple (${instance.suppressNotStartedError}) protected methods suppressing the NotStartedError on ${instance.constructor.name}`)
                const result = target[prop].apply(instance, args);
                instance.suppressNotStartedError--;
                return result;
            };
        }

        let proxyHandler = {
            construct (target: any, prop: string, receiver: any) {
                throw new Error ('Is this code /ever/ reached? (construct)')
                // (apparently not :/ )
                // Maybe it only would be if 'new StartStopService()' were to be instantiated, rather than children...
                return asProtectedMethod (target, prop, receiver) ();
            },

            /**
            * If method called is a protected one (or is constructor), return the requested function, though wrapped in
            * checking/ setting of the appropriate flag to avoid errors in the functions contained calls to public methods.
            * If method called is a public one, return the unmodified function as normal only if
            * that flag is set or service is started - else error.
            **/
            get (target: any, prop: string, receiver: any) {
                instance.callsLog.push (instance.suppressNotStartedError? `(prop(${instance.suppressNotStartedError}))` : prop);

                // Do not intercept these
                if (typeof target[prop] !== 'function' || prop==='start' || prop==='stop')
                    return target[prop];

                if (prop==='startInternal' || prop==='stopInternal')
                    return asProtectedMethod (target, prop, receiver);

                // NB check if the second test is shortcircuited - test >0 is correct.
                if (instance.mStarted || (instance.suppressNotStartedError >0) )
                    return target[prop];

                throw new ApplicationError (`Service not started.\n${detailsOfNotStartedError (instance, prop)}`);

            }
        };

        if (!/^[a-z0-9\-]+$/.test(name)) {
            throw new ConfigurationError(
                `"${name}" is not a valid service name: it must only contain lowercase letters, numbers and hyphens.`
            );
        }

        this.logger = createNamedLogger(name);
        return new Proxy(this,proxyHandler);
    }
    private mStarted: boolean = false;
    public get started() {
        return this.mStarted;
    }
    private mStarting: boolean = false;
    private suppressNotStartedError: number = 0;

    /**
     * Start this service
     */
    public async start() {
        if (this.mStarted) throw new ConfigurationError("Already started.");
        if (this.mStarting) throw new ConfigurationError("Currently starting.");
        // set started straight away to block the code below
        this.mStarting = true;
        await this.startInternal();
        this.logger.info("Started.");
        this.mStarted = true;
        this.mStarting = false;
        this.emit(StartStopService.STARTED_EVENT);
    }
    protected abstract startInternal(): Promise<void>;

    /**
     * Stop this service
     */
    public async stop() {
        if (this.mStarted) {
            this.mStarted = false;
            await this.stopInternal();
            this.logger.info("Stopped.");
            this.emit(StartStopService.STOPPED_EVENT);
        } else {
            this.logger.error("Already stopped.");
        }
    }
    protected abstract stopInternal(): Promise<void>;
}<|MERGE_RESOLUTION|>--- conflicted
+++ resolved
@@ -1,11 +1,5 @@
-<<<<<<< HEAD
-import { Logger } from "winston";
-import { ApplicationError, ConfigurationError } from "./errors";
-import { createNamedLogger } from "../logger";
-=======
 import { ConfigurationError } from "./errors";
 import { createNamedLogger, Logger } from "../logger";
->>>>>>> 6c376ee7
 import { EventEmitter } from "events";
 
 /**
